#!/usr/bin/env node

import {
	copyFileSync,
	existsSync,
	mkdirSync,
	readFileSync,
	writeFileSync,
} from "node:fs";
import http from "node:http";
import { homedir } from "node:os";
import { basename, dirname, resolve } from "node:path";
import readline from "node:readline";
import type { Issue } from "@linear/sdk";
import {
	EdgeWorker,
	type EdgeWorkerConfig,
	type RepositoryConfig,
	SharedApplicationServer,
} from "cyrus-edge-worker";
import dotenv from "dotenv";
import open from "open";

// Parse command line arguments
const args = process.argv.slice(2);
const envFileArg = args.find((arg) => arg.startsWith("--env-file="));

// Note: __dirname removed since version is now hardcoded

// Handle --version argument
if (args.includes("--version")) {
	console.log("0.1.37");
	process.exit(0);
}

// Handle --help argument
if (args.includes("--help") || args.includes("-h")) {
	console.log(`
cyrus - AI-powered Linear issue automation using Claude

Usage: cyrus [command] [options]

Commands:
  start              Start the edge worker (default)
  check-tokens       Check the status of all Linear tokens
  refresh-token      Refresh a specific Linear token
  add-repository     Add a new repository configuration

Options:
  --version          Show version number
  --help, -h         Show help
  --env-file=<path>  Load environment variables from file

Examples:
  cyrus                          Start the edge worker
  cyrus check-tokens             Check all Linear token statuses
  cyrus refresh-token            Interactive token refresh
<<<<<<< HEAD
  cyrus add-repository           Add a new repository interactively
`)
  process.exit(0)
=======
`);
	process.exit(0);
>>>>>>> 13bfa470
}

// Load environment variables only if --env-file is specified
if (envFileArg) {
	const envFile = envFileArg.split("=")[1];
	if (envFile) {
		dotenv.config({ path: envFile });
	}
}

interface LinearCredentials {
	linearToken: string;
	linearWorkspaceId: string;
	linearWorkspaceName: string;
}

interface EdgeConfig {
	repositories: RepositoryConfig[];
	ngrokAuthToken?: string;
}

interface Workspace {
	path: string;
	isGitWorktree: boolean;
}

/**
 * Edge application that uses EdgeWorker from package
 */
class EdgeApp {
	private edgeWorker: EdgeWorker | null = null;
	private isShuttingDown = false;

	/**
	 * Get the edge configuration file path
	 */
	getEdgeConfigPath(): string {
		return resolve(homedir(), ".cyrus", "config.json");
	}

	/**
	 * Get the legacy edge configuration file path (for migration)
	 */
	getLegacyEdgeConfigPath(): string {
		return resolve(process.cwd(), ".edge-config.json");
	}

	/**
	 * Migrate configuration from legacy location if needed
	 */
	private migrateConfigIfNeeded(): void {
		const newConfigPath = this.getEdgeConfigPath();
		const legacyConfigPath = this.getLegacyEdgeConfigPath();

		// If new config already exists, no migration needed
		if (existsSync(newConfigPath)) {
			return;
		}

		// If legacy config doesn't exist, no migration needed
		if (!existsSync(legacyConfigPath)) {
			return;
		}

		try {
			// Ensure the ~/.cyrus directory exists
			const configDir = dirname(newConfigPath);
			if (!existsSync(configDir)) {
				mkdirSync(configDir, { recursive: true });
			}

			// Copy the legacy config to the new location
			copyFileSync(legacyConfigPath, newConfigPath);

			console.log(
				`📦 Migrated configuration from ${legacyConfigPath} to ${newConfigPath}`,
			);
			console.log(
				`💡 You can safely remove the old ${legacyConfigPath} file if desired`,
			);
		} catch (error) {
			console.warn(
				`⚠️  Failed to migrate config from ${legacyConfigPath}:`,
				(error as Error).message,
			);
			console.warn(
				`   Please manually copy your configuration to ${newConfigPath}`,
			);
		}
	}

	/**
	 * Load edge configuration (credentials and repositories)
	 * Note: Strips promptTemplatePath from all repositories to ensure built-in template is used
	 */
	loadEdgeConfig(): EdgeConfig {
		// Migrate from legacy location if needed
		this.migrateConfigIfNeeded();

		const edgeConfigPath = this.getEdgeConfigPath();
		let config: EdgeConfig = { repositories: [] };

		if (existsSync(edgeConfigPath)) {
			try {
				config = JSON.parse(readFileSync(edgeConfigPath, "utf-8"));
			} catch (e) {
				console.error("Failed to load edge config:", (e as Error).message);
			}
		}

		// Strip promptTemplatePath from all repositories to ensure built-in template is used
		if (config.repositories) {
			config.repositories = config.repositories.map((repo) => {
				const { promptTemplatePath, ...repoWithoutTemplate } = repo;
				if (promptTemplatePath) {
					console.log(
						`Ignoring custom prompt template for repository: ${repo.name} (using built-in template)`,
					);
				}
				return repoWithoutTemplate;
			});
		}

		return config;
	}

	/**
	 * Save edge configuration
	 */
	saveEdgeConfig(config: EdgeConfig): void {
		const edgeConfigPath = this.getEdgeConfigPath();
		const configDir = dirname(edgeConfigPath);

		// Ensure the ~/.cyrus directory exists
		if (!existsSync(configDir)) {
			mkdirSync(configDir, { recursive: true });
		}

		writeFileSync(edgeConfigPath, JSON.stringify(config, null, 2));
	}

	/**
	 * Interactive setup wizard for repository configuration
	 */
	async setupRepositoryWizard(
		linearCredentials: LinearCredentials,
	): Promise<RepositoryConfig> {
		const rl = readline.createInterface({
			input: process.stdin,
			output: process.stdout,
		});

		const question = (prompt: string): Promise<string> =>
			new Promise((resolve) => {
				rl.question(prompt, resolve);
			});

		console.log("\n📁 Repository Setup");
		console.log("─".repeat(50));

		try {
			// Ask for repository details
			const repositoryPath =
				(await question(`Repository path (default: ${process.cwd()}): `)) ||
				process.cwd();
			const repositoryName =
				(await question(
					`Repository name (default: ${basename(repositoryPath)}): `,
				)) || basename(repositoryPath);
			const baseBranch =
				(await question("Base branch (default: main): ")) || "main";
			// Create a path-safe version of the repository name for namespacing
			const repoNameSafe = repositoryName
				.replace(/[^a-zA-Z0-9-_]/g, "-")
				.toLowerCase();
			const defaultWorkspaceDir = resolve(
				homedir(),
				".cyrus",
				"workspaces",
				repoNameSafe,
			);
			const workspaceBaseDir =
				(await question(
					`Workspace directory (default: ${defaultWorkspaceDir}): `,
				)) || defaultWorkspaceDir;

			// Note: Prompt template is now hardcoded - no longer configurable

			// Ask for MCP configuration
			console.log("\n🔧 MCP (Model Context Protocol) Configuration");
			console.log(
				"MCP allows Claude to access external tools and data sources.",
			);
			console.log(
				"Examples: filesystem access, database connections, API integrations",
			);
			console.log("See: https://docs.anthropic.com/en/docs/claude-code/mcp");
			console.log("");
			const mcpConfigInput = await question(
				'MCP config file path (optional, format: {"mcpServers": {...}}, e.g., ./mcp-config.json): ',
			);
			const mcpConfigPath = mcpConfigInput.trim() || undefined;

			// Ask for allowed tools configuration
			console.log("\n🔧 Tool Configuration");
			console.log(
				"Available tools: Read(**),Edit(**),Bash,Task,WebFetch,WebSearch,TodoRead,TodoWrite,NotebookRead,NotebookEdit,Batch",
			);
			console.log("");
			console.log(
				"⚠️  SECURITY NOTE: Bash tool requires special configuration for safety:",
			);
			console.log(
				'   • Use "Bash" for full access (not recommended in production)',
			);
			console.log('   • Use "Bash(npm:*)" to restrict to npm commands only');
			console.log('   • Use "Bash(git:*)" to restrict to git commands only');
			console.log(
				"   • See: https://docs.anthropic.com/en/docs/claude-code/settings#permissions",
			);
			console.log("");
			console.log(
				"Default: All tools except Bash (leave blank for all non-Bash tools)",
			);
			const allowedToolsInput = await question(
				"Allowed tools (comma-separated, default: all except Bash): ",
			);
			const allowedTools = allowedToolsInput
				? allowedToolsInput.split(",").map((t) => t.trim())
				: undefined;

			// Ask for team keys configuration
			console.log("\n🏷️ Team-Based Routing (Optional)");
			console.log(
				"Configure specific Linear team keys to route issues to this repository.",
			);
			console.log("Example: CEE,FRONT,BACK for teams with those prefixes");
			console.log("Leave blank to receive all issues from the workspace.");
			const teamKeysInput = await question(
				"Team keys (comma-separated, optional): ",
			);
			const teamKeys = teamKeysInput
				? teamKeysInput.split(",").map((t) => t.trim().toUpperCase())
				: undefined;

			// Ask for label-based system prompt configuration
			console.log("\n🎯 Label-Based System Prompts (Optional)");
			console.log(
				"Cyrus can use different strategies based on Linear issue labels.",
			);
			console.log("Configure which labels trigger each specialized mode:");
			console.log(
				"• Debugger mode: Focuses on systematic problem investigation",
			);
			console.log(
				"• Builder mode: Emphasizes feature implementation and code quality",
			);
			console.log(
				"• Scoper mode: Helps analyze requirements and create technical plans",
			);

			const debuggerLabelsInput = await question(
				'Labels for debugger mode (comma-separated, e.g., "Bug"): ',
			);
			const builderLabelsInput = await question(
				'Labels for builder mode (comma-separated, e.g., "Feature,Improvement"): ',
			);
			const scoperLabelsInput = await question(
				'Labels for scoper mode (comma-separated, e.g., "PRD"): ',
			);

			const labelPrompts =
				debuggerLabelsInput || builderLabelsInput || scoperLabelsInput
					? {
							...(debuggerLabelsInput && {
								debugger: debuggerLabelsInput.split(",").map((l) => l.trim()),
							}),
							...(builderLabelsInput && {
								builder: builderLabelsInput.split(",").map((l) => l.trim()),
							}),
							...(scoperLabelsInput && {
								scoper: scoperLabelsInput.split(",").map((l) => l.trim()),
							}),
						}
					: undefined;

			rl.close();

			// Create repository configuration
			const repository: RepositoryConfig = {
				id: `${linearCredentials.linearWorkspaceId}-${Date.now()}`,
				name: repositoryName,
				repositoryPath: resolve(repositoryPath),
				baseBranch,
				linearWorkspaceId: linearCredentials.linearWorkspaceId,
				linearToken: linearCredentials.linearToken,
				workspaceBaseDir: resolve(workspaceBaseDir),
				isActive: true,
				...(allowedTools && { allowedTools }),
				...(mcpConfigPath && { mcpConfigPath: resolve(mcpConfigPath) }),
				...(teamKeys && { teamKeys }),
				...(labelPrompts && { labelPrompts }),
			};

			return repository;
		} catch (error) {
			rl.close();
			throw error;
		}
	}

	/**
	 * Start OAuth flow to get Linear token using EdgeWorker's shared server
	 */
	async startOAuthFlow(proxyUrl: string): Promise<LinearCredentials> {
		if (this.edgeWorker) {
			// Use existing EdgeWorker's OAuth flow
			const port = this.edgeWorker.getServerPort();

			// Construct OAuth URL with callback
			const callbackBaseUrl =
				process.env.CYRUS_BASE_URL || `http://localhost:${port}`;
			const authUrl = `${proxyUrl}/oauth/authorize?callback=${callbackBaseUrl}/callback`;

			console.log(`\n👉 Opening your browser to authorize with Linear...`);
			console.log(`If the browser doesn't open, visit: ${authUrl}`);

			open(authUrl).catch(() => {
				console.log(`\n⚠️  Could not open browser automatically`);
				console.log(`Please visit: ${authUrl}`);
			});

			console.log(`\n⏳ Waiting for authorization...`);

			return this.edgeWorker.startOAuthFlow(proxyUrl);
		} else {
			// Create temporary SharedApplicationServer for OAuth flow during initial setup
			const serverPort = process.env.CYRUS_SERVER_PORT
				? parseInt(process.env.CYRUS_SERVER_PORT, 10)
				: 3456;
			const tempServer = new SharedApplicationServer(serverPort);

			try {
				// Start the server
				await tempServer.start();
				const port = tempServer.getPort();

				// Construct OAuth URL with callback
				const callbackBaseUrl =
					process.env.CYRUS_BASE_URL || `http://localhost:${port}`;
				const authUrl = `${proxyUrl}/oauth/authorize?callback=${callbackBaseUrl}/callback`;

				console.log(`\n👉 Opening your browser to authorize with Linear...`);
				console.log(`If the browser doesn't open, visit: ${authUrl}`);

				open(authUrl).catch(() => {
					console.log(`\n⚠️  Could not open browser automatically`);
					console.log(`Please visit: ${authUrl}`);
				});

				console.log(`\n⏳ Waiting for authorization...`);

				// Use temporary server's OAuth flow
				const result = await tempServer.startOAuthFlow(proxyUrl);

				return {
					linearToken: result.linearToken,
					linearWorkspaceId: result.linearWorkspaceId,
					linearWorkspaceName: result.linearWorkspaceName,
				};
			} finally {
				// Clean up temporary server
				await tempServer.stop();
			}
		}
	}

	/**
	 * Get ngrok auth token from config or prompt user
	 */
	async getNgrokAuthToken(config: EdgeConfig): Promise<string | undefined> {
		// Return existing token if available
		if (config.ngrokAuthToken) {
			return config.ngrokAuthToken;
		}

		// Prompt user for ngrok auth token
		console.log(`\n🔗 Ngrok Setup Required`);
		console.log(`─`.repeat(50));
		console.log(
			`Linear payloads need to reach your computer, so we use the secure technology ngrok for that.`,
		);
		console.log(`This requires a free ngrok account and auth token.`);
		console.log(``);
		console.log(`To get your ngrok auth token:`);
		console.log(`1. Sign up at https://ngrok.com/ (free)`);
		console.log(
			`2. Go to https://dashboard.ngrok.com/get-started/your-authtoken`,
		);
		console.log(`3. Copy your auth token`);
		console.log(``);
		console.log(
			`Alternatively, you can set CYRUS_HOST_EXTERNAL=true and CYRUS_BASE_URL`,
		);
		console.log(`to handle port forwarding or reverse proxy yourself.`);
		console.log(``);

		const rl = readline.createInterface({
			input: process.stdin,
			output: process.stdout,
		});

		return new Promise((resolve) => {
			rl.question(
				`Enter your ngrok auth token (or press Enter to skip): `,
				async (token) => {
					rl.close();

					if (!token.trim()) {
						console.log(
							`\n⚠️  Skipping ngrok setup. You can set CYRUS_HOST_EXTERNAL=true and CYRUS_BASE_URL manually.`,
						);
						resolve(undefined);
						return;
					}

					// Save token to config
					config.ngrokAuthToken = token.trim();
					try {
						this.saveEdgeConfig(config);
						console.log(`✅ Ngrok auth token saved to config`);
						resolve(token.trim());
					} catch (error) {
						console.error(`❌ Failed to save ngrok auth token:`, error);
						resolve(token.trim()); // Still use the token for this session
					}
				},
			);
		});
	}

	/**
	 * Start the EdgeWorker with given configuration
	 */
	async startEdgeWorker({
		proxyUrl,
		repositories,
	}: {
		proxyUrl: string;
		repositories: RepositoryConfig[];
	}): Promise<void> {
		// Get ngrok auth token (prompt if needed and not external host)
		let ngrokAuthToken: string | undefined;
		if (process.env.CYRUS_HOST_EXTERNAL !== "true") {
			const config = this.loadEdgeConfig();
			ngrokAuthToken = await this.getNgrokAuthToken(config);
		}

		// Create EdgeWorker configuration
		const config: EdgeWorkerConfig = {
			proxyUrl,
			repositories,
			defaultAllowedTools:
				process.env.ALLOWED_TOOLS?.split(",").map((t) => t.trim()) || [],
			webhookBaseUrl: process.env.CYRUS_BASE_URL,
			serverPort: process.env.CYRUS_SERVER_PORT
				? parseInt(process.env.CYRUS_SERVER_PORT, 10)
				: 3456,
			serverHost:
				process.env.CYRUS_HOST_EXTERNAL === "true" ? "0.0.0.0" : "localhost",
			ngrokAuthToken,
			features: {
				enableContinuation: true,
			},
			handlers: {
				createWorkspace: async (
					issue: Issue,
					repository: RepositoryConfig,
				): Promise<Workspace> => {
					return this.createGitWorktree(issue, repository);
				},
				onOAuthCallback: async (
					token: string,
					workspaceId: string,
					workspaceName: string,
				): Promise<void> => {
					const linearCredentials: LinearCredentials = {
						linearToken: token,
						linearWorkspaceId: workspaceId,
						linearWorkspaceName: workspaceName,
					};

					// Handle OAuth completion for repository setup
					if (this.edgeWorker) {
						console.log(
							"\n📋 Setting up new repository for workspace:",
							workspaceName,
						);
						console.log("─".repeat(50));

						try {
							const newRepo =
								await this.setupRepositoryWizard(linearCredentials);

							// Add to existing repositories
							const edgeConfig = this.loadEdgeConfig();
							console.log(
								`📊 Current config has ${edgeConfig.repositories?.length || 0} repositories`,
							);
							edgeConfig.repositories = [
								...(edgeConfig.repositories || []),
								newRepo,
							];
							console.log(
								`📊 Adding repository "${newRepo.name}", new total: ${edgeConfig.repositories.length}`,
							);
							this.saveEdgeConfig(edgeConfig);
							console.log("\n✅ Repository configured successfully!");
							console.log(
								"📝 ~/.cyrus/config.json file has been updated with your new repository configuration.",
							);
							console.log(
								"💡 You can edit this file and restart Cyrus at any time to modify settings.",
							);

							// Restart edge worker with new config
							await this.edgeWorker!.stop();
							this.edgeWorker = null;

							// Give a small delay to ensure file is written
							await new Promise((resolve) => setTimeout(resolve, 100));

							// Reload configuration and restart worker without going through setup
							const updatedConfig = this.loadEdgeConfig();
							console.log(
								`\n🔄 Reloading with ${updatedConfig.repositories?.length || 0} repositories from config file`,
							);

							return this.startEdgeWorker({
								proxyUrl,
								repositories: updatedConfig.repositories || [],
							});
						} catch (error) {
							console.error(
								"\n❌ Repository setup failed:",
								(error as Error).message,
							);
						}
					}
				},
			},
		};

		// Create and start EdgeWorker
		this.edgeWorker = new EdgeWorker(config);

		// Set up event handlers
		this.setupEventHandlers();

		// Start the worker
		await this.edgeWorker.start();

		console.log("\n✅ Edge worker started successfully");
		console.log(`Configured proxy URL: ${config.proxyUrl}`);
		console.log(`Managing ${repositories.length} repositories:`);
		repositories.forEach((repo) => {
			console.log(`  - ${repo.name} (${repo.repositoryPath})`);
		});
	}

	/**
	 * Start the edge application
	 */
	async start(): Promise<void> {
		try {
			// Set proxy URL with default
			const proxyUrl =
				process.env.PROXY_URL || "https://cyrus-proxy.ceedar.workers.dev";

			// No need to validate Claude CLI - using Claude TypeScript SDK now

			// Load edge configuration
			const edgeConfig = this.loadEdgeConfig();
			let repositories = edgeConfig.repositories || [];

			// Check if we need to set up
			const needsSetup = repositories.length === 0;
			const hasLinearCredentials =
				repositories.some((r) => r.linearToken) ||
				process.env.LINEAR_OAUTH_TOKEN;

			if (needsSetup) {
				console.log("🚀 Welcome to Cyrus Edge Worker!");

				// Check if they want to use existing credentials or add new workspace
				let linearCredentials: LinearCredentials | null = null;

				if (hasLinearCredentials) {
					// Show available workspaces from existing repos
					const workspaces = new Map<
						string,
						{ id: string; name: string; token: string }
					>();
					for (const repo of edgeConfig.repositories || []) {
						if (!workspaces.has(repo.linearWorkspaceId)) {
							workspaces.set(repo.linearWorkspaceId, {
								id: repo.linearWorkspaceId,
								name: "Unknown Workspace",
								token: repo.linearToken,
							});
						}
					}

					if (workspaces.size === 1) {
						// Only one workspace, use it
						const ws = Array.from(workspaces.values())[0];
						if (ws) {
							linearCredentials = {
								linearToken: ws.token,
								linearWorkspaceId: ws.id,
								linearWorkspaceName: ws.name,
							};
							console.log(
								`\n📋 Using Linear workspace: ${linearCredentials.linearWorkspaceName}`,
							);
						}
					} else if (workspaces.size > 1) {
						// Multiple workspaces, let user choose
						console.log("\n📋 Available Linear workspaces:");
						const workspaceList = Array.from(workspaces.values());
						workspaceList.forEach((ws, i) => {
							console.log(`${i + 1}. ${ws.name}`);
						});

						const rl = readline.createInterface({
							input: process.stdin,
							output: process.stdout,
						});

						const choice = await new Promise<string>((resolve) => {
							rl.question(
								"\nSelect workspace (number) or press Enter for new: ",
								resolve,
							);
						});
						rl.close();

						const index = parseInt(choice) - 1;
						if (index >= 0 && index < workspaceList.length) {
							const ws = workspaceList[index];
							if (ws) {
								linearCredentials = {
									linearToken: ws.token,
									linearWorkspaceId: ws.id,
									linearWorkspaceName: ws.name,
								};
								console.log(
									`Using workspace: ${linearCredentials.linearWorkspaceName}`,
								);
							}
						} else {
							// Get new credentials
							linearCredentials = null;
						}
					} else if (process.env.LINEAR_OAUTH_TOKEN) {
						// Use env vars
						linearCredentials = {
							linearToken: process.env.LINEAR_OAUTH_TOKEN,
							linearWorkspaceId: process.env.LINEAR_WORKSPACE_ID || "unknown",
							linearWorkspaceName: "Your Workspace",
						};
					}

					if (linearCredentials) {
						console.log(
							"(OAuth server will start with EdgeWorker to connect additional workspaces)",
						);
					}
				} else {
					// Get new Linear credentials
					console.log("\n📋 Step 1: Connect to Linear");
					console.log("─".repeat(50));

					try {
						linearCredentials = await this.startOAuthFlow(proxyUrl);
						console.log("\n✅ Linear connected successfully!");
					} catch (error) {
						console.error("\n❌ OAuth flow failed:", (error as Error).message);
						console.log("\nAlternatively, you can:");
						console.log(
							"1. Visit",
							`${proxyUrl}/oauth/authorize`,
							"in your browser",
						);
						console.log("2. Copy the token after authorization");
						console.log(
							"3. Add it to your .env.cyrus file as LINEAR_OAUTH_TOKEN",
						);
						process.exit(1);
					}
				}

				if (!linearCredentials) {
					console.error("❌ No Linear credentials available");
					process.exit(1);
				}

				// Now set up repository
				console.log("\n📋 Step 2: Configure Repository");
				console.log("─".repeat(50));

				try {
					const newRepo = await this.setupRepositoryWizard(linearCredentials);

					// Add to repositories
					repositories = [...(edgeConfig.repositories || []), newRepo];
					edgeConfig.repositories = repositories;
					this.saveEdgeConfig(edgeConfig);

					console.log("\n✅ Repository configured successfully!");
					console.log(
						"📝 ~/.cyrus/config.json file has been updated with your repository configuration.",
					);
					console.log(
						"💡 You can edit this file and restart Cyrus at any time to modify settings.",
					);

					// Ask if they want to add another
					const rl = readline.createInterface({
						input: process.stdin,
						output: process.stdout,
					});
					const addAnother = await new Promise<boolean>((resolve) => {
						rl.question("\nAdd another repository? (y/N): ", (answer) => {
							rl.close();
							resolve(answer.toLowerCase() === "y");
						});
					});

					if (addAnother) {
						// Restart setup flow
						return this.start();
					}
				} catch (error) {
					console.error(
						"\n❌ Repository setup failed:",
						(error as Error).message,
					);
					process.exit(1);
				}
			}

			// Validate we have repositories
			if (repositories.length === 0) {
				console.error("❌ No repositories configured");
				console.log(
					"\nUse the authorization link above to configure your first repository.",
				);
				process.exit(1);
			}

			// Start the edge worker
			await this.startEdgeWorker({ proxyUrl, repositories });

			// Display OAuth information after EdgeWorker is started
			const serverPort = this.edgeWorker?.getServerPort() || 3456;
			const oauthCallbackBaseUrl =
				process.env.CYRUS_BASE_URL || `http://localhost:${serverPort}`;
			console.log(`\n🔐 OAuth server running on port ${serverPort}`);
			console.log(`👉 To authorize Linear (new workspace or re-auth):`);
			console.log(
				`   ${proxyUrl}/oauth/authorize?callback=${oauthCallbackBaseUrl}/callback`,
			);
			console.log("─".repeat(70));

			// Handle graceful shutdown
			process.on("SIGINT", () => this.shutdown());
			process.on("SIGTERM", () => this.shutdown());

			// Handle uncaught exceptions and unhandled promise rejections
			process.on("uncaughtException", (error) => {
				console.error("🚨 Uncaught Exception:", error.message);
				console.error("Error type:", error.constructor.name);
				console.error("Stack:", error.stack);
				console.error(
					"This error was caught by the global handler, preventing application crash",
				);

				// Attempt graceful shutdown but don't wait indefinitely
				this.shutdown().finally(() => {
					console.error("Process exiting due to uncaught exception");
					process.exit(1);
				});
			});

			process.on("unhandledRejection", (reason, promise) => {
				console.error("🚨 Unhandled Promise Rejection at:", promise);
				console.error("Reason:", reason);
				console.error(
					"This rejection was caught by the global handler, continuing operation",
				);

				// Log stack trace if reason is an Error
				if (reason instanceof Error && reason.stack) {
					console.error("Stack:", reason.stack);
				}

				// Log the error but don't exit the process for promise rejections
				// as they might be recoverable
			});
		} catch (error: any) {
			console.error("\n❌ Failed to start edge application:", error.message);

			// Provide more specific guidance for common errors
			if (error.message?.includes("Failed to connect any repositories")) {
				console.error("\n💡 This usually happens when:");
				console.error("   - All Linear OAuth tokens have expired");
				console.error("   - The Linear API is temporarily unavailable");
				console.error("   - Your network connection is having issues");
				console.error("\nPlease check your edge configuration and try again.");
			}

			await this.shutdown();
			process.exit(1);
		}
	}

	/**
	 * Check if a branch exists locally or remotely
	 */
	async branchExists(branchName: string, repoPath: string): Promise<boolean> {
		const { execSync } = await import("node:child_process");

		try {
			// Check if branch exists locally
			execSync(`git rev-parse --verify "${branchName}"`, {
				cwd: repoPath,
				stdio: "pipe",
			});
			return true;
		} catch {
			// Branch doesn't exist locally, check remote
			try {
				execSync(`git ls-remote --heads origin "${branchName}"`, {
					cwd: repoPath,
					stdio: "pipe",
				});
				return true;
			} catch {
				return false;
			}
		}
	}

	/**
	 * Set up event handlers for EdgeWorker
	 */
	setupEventHandlers(): void {
		if (!this.edgeWorker) return;

		// Session events
		this.edgeWorker.on(
			"session:started",
			(issueId: string, _issue: Issue, repositoryId: string) => {
				console.log(
					`Started session for issue ${issueId} in repository ${repositoryId}`,
				);
			},
		);

		this.edgeWorker.on(
			"session:ended",
			(issueId: string, exitCode: number | null, repositoryId: string) => {
				console.log(
					`Session for issue ${issueId} ended with exit code ${exitCode} in repository ${repositoryId}`,
				);
			},
		);

		// Connection events
		this.edgeWorker.on("connected", (token: string) => {
			console.log(
				`✅ Connected to proxy with token ending in ...${token.slice(-4)}`,
			);
		});

		this.edgeWorker.on("disconnected", (token: string, reason?: string) => {
			console.error(
				`❌ Disconnected from proxy (token ...${token.slice(-4)}): ${reason || "Unknown reason"}`,
			);
		});

		// Error events
		this.edgeWorker.on("error", (error: Error) => {
			console.error("EdgeWorker error:", error);
		});
	}

	/**
	 * Create a git worktree for an issue
	 */
	async createGitWorktree(
		issue: Issue,
		repository: RepositoryConfig,
	): Promise<Workspace> {
		const { execSync } = await import("node:child_process");
		const { existsSync } = await import("node:fs");
		const { join } = await import("node:path");

		try {
			// Verify this is a git repository
			try {
				execSync("git rev-parse --git-dir", {
					cwd: repository.repositoryPath,
					stdio: "pipe",
				});
			} catch (_e) {
				console.error(`${repository.repositoryPath} is not a git repository`);
				throw new Error("Not a git repository");
			}

			// Sanitize branch name by removing backticks to prevent command injection
			const sanitizeBranchName = (name: string): string =>
				name ? name.replace(/`/g, "") : name;

			// Use Linear's preferred branch name, or generate one if not available
			const rawBranchName =
				issue.branchName ||
				`${issue.identifier}-${issue.title?.toLowerCase().replace(/\s+/g, "-").substring(0, 30)}`;
			const branchName = sanitizeBranchName(rawBranchName);
			const workspacePath = join(repository.workspaceBaseDir, issue.identifier);

			// Ensure workspace directory exists
			execSync(`mkdir -p "${repository.workspaceBaseDir}"`, {
				cwd: repository.repositoryPath,
				stdio: "pipe",
			});

			// Check if worktree already exists
			try {
				const worktrees = execSync("git worktree list --porcelain", {
					cwd: repository.repositoryPath,
					encoding: "utf-8",
				});

				if (worktrees.includes(workspacePath)) {
					console.log(
						`Worktree already exists at ${workspacePath}, using existing`,
					);
					return {
						path: workspacePath,
						isGitWorktree: true,
					};
				}
			} catch (_e) {
				// git worktree command failed, continue with creation
			}

			// Check if branch already exists
			let createBranch = true;
			try {
				execSync(`git rev-parse --verify "${branchName}"`, {
					cwd: repository.repositoryPath,
					stdio: "pipe",
				});
				createBranch = false;
			} catch (_e) {
				// Branch doesn't exist, we'll create it
			}

			// Determine base branch for this issue
			let baseBranch = repository.baseBranch;

			// Check if issue has a parent
			try {
				const parent = await (issue as any).parent;
				if (parent) {
					console.log(
						`Issue ${issue.identifier} has parent: ${parent.identifier}`,
					);

					// Get parent's branch name
					const parentRawBranchName =
						parent.branchName ||
						`${parent.identifier}-${parent.title?.toLowerCase().replace(/\s+/g, "-").substring(0, 30)}`;
					const parentBranchName = sanitizeBranchName(parentRawBranchName);

					// Check if parent branch exists
					const parentBranchExists = await this.branchExists(
						parentBranchName,
						repository.repositoryPath,
					);

					if (parentBranchExists) {
						baseBranch = parentBranchName;
						console.log(
							`Using parent issue branch '${parentBranchName}' as base for sub-issue ${issue.identifier}`,
						);
					} else {
						console.log(
							`Parent branch '${parentBranchName}' not found, using default base branch '${repository.baseBranch}'`,
						);
					}
				}
			} catch (_error) {
				// Parent field might not exist or couldn't be fetched, use default base branch
				console.log(
					`No parent issue found for ${issue.identifier}, using default base branch '${repository.baseBranch}'`,
				);
			}

			// Fetch latest changes from remote
			console.log("Fetching latest changes from remote...");
			let hasRemote = true;
			try {
				execSync("git fetch origin", {
					cwd: repository.repositoryPath,
					stdio: "pipe",
				});
			} catch (e) {
				console.warn(
					"Warning: git fetch failed, proceeding with local branch:",
					(e as Error).message,
				);
				hasRemote = false;
			}

			// Create the worktree - use determined base branch
			let worktreeCmd: string;
			if (createBranch) {
				if (hasRemote) {
					// Always prefer remote version if available
					const remoteBranch = `origin/${baseBranch}`;
					console.log(
						`Creating git worktree at ${workspacePath} from ${remoteBranch}`,
					);
					worktreeCmd = `git worktree add "${workspacePath}" -b "${branchName}" "${remoteBranch}"`;
				} else {
					// No remote, use local branch
					console.log(
						`Creating git worktree at ${workspacePath} from local ${baseBranch}`,
					);
					worktreeCmd = `git worktree add "${workspacePath}" -b "${branchName}" "${baseBranch}"`;
				}
			} else {
				// Branch already exists, just check it out
				console.log(
					`Creating git worktree at ${workspacePath} with existing branch ${branchName}`,
				);
				worktreeCmd = `git worktree add "${workspacePath}" "${branchName}"`;
			}

			execSync(worktreeCmd, {
				cwd: repository.repositoryPath,
				stdio: "pipe",
			});

			// Check for cyrus-setup.sh script in the repository root
			const setupScriptPath = join(repository.repositoryPath, "cyrus-setup.sh");
			if (existsSync(setupScriptPath)) {
				console.log("Running cyrus-setup.sh in new worktree...");
				try {
					execSync("bash cyrus-setup.sh", {
						cwd: workspacePath,
						stdio: "inherit",
						env: {
							...process.env,
							LINEAR_ISSUE_ID: issue.id,
							LINEAR_ISSUE_IDENTIFIER: issue.identifier,
							LINEAR_ISSUE_TITLE: issue.title || "",
						},
					});
				} catch (error) {
					console.warn(
						"Warning: cyrus-setup.sh failed:",
						(error as Error).message,
					);
					// Continue despite setup script failure
				}
			}

			return {
				path: workspacePath,
				isGitWorktree: true,
			};
		} catch (error) {
			console.error("Failed to create git worktree:", (error as Error).message);
			// Fall back to regular directory if git worktree fails
			const fallbackPath = join(repository.workspaceBaseDir, issue.identifier);
			execSync(`mkdir -p "${fallbackPath}"`, { stdio: "pipe" });
			return {
				path: fallbackPath,
				isGitWorktree: false,
			};
		}
	}

	/**
	 * Shut down the application
	 */
	async shutdown(): Promise<void> {
		if (this.isShuttingDown) return;
		this.isShuttingDown = true;

		console.log("\nShutting down edge worker...");

		// Stop edge worker (includes stopping shared application server)
		if (this.edgeWorker) {
			await this.edgeWorker.stop();
		}

		console.log("Shutdown complete");
		process.exit(0);
	}
}

// Helper function to check Linear token status
async function checkLinearToken(
	token: string,
): Promise<{ valid: boolean; error?: string }> {
	try {
		const response = await fetch("https://api.linear.app/graphql", {
			method: "POST",
			headers: {
				"Content-Type": "application/json",
				Authorization: token,
			},
			body: JSON.stringify({
				query: "{ viewer { id email name } }",
			}),
		});

		const data = (await response.json()) as any;

		if (data.errors) {
			return {
				valid: false,
				error: data.errors[0]?.message || "Unknown error",
			};
		}

		return { valid: true };
	} catch (error) {
		return { valid: false, error: (error as Error).message };
	}
}

// Command: check-tokens
async function checkTokensCommand() {
	const app = new EdgeApp();
	const configPath = app.getEdgeConfigPath();

	if (!existsSync(configPath)) {
		console.error("No edge configuration found. Please run setup first.");
		process.exit(1);
	}

	const config = JSON.parse(readFileSync(configPath, "utf-8")) as EdgeConfig;

	console.log("Checking Linear tokens...\n");

	for (const repo of config.repositories) {
		process.stdout.write(`${repo.name} (${repo.linearWorkspaceName}): `);
		const result = await checkLinearToken(repo.linearToken);

		if (result.valid) {
			console.log("✅ Valid");
		} else {
			console.log(`❌ Invalid - ${result.error}`);
		}
	}
}

// Command: refresh-token
async function refreshTokenCommand() {
	const app = new EdgeApp();
	const configPath = app.getEdgeConfigPath();

	if (!existsSync(configPath)) {
		console.error("No edge configuration found. Please run setup first.");
		process.exit(1);
	}

	const config = JSON.parse(readFileSync(configPath, "utf-8")) as EdgeConfig;

	// Show repositories with their token status
	console.log("Checking current token status...\n");
	const tokenStatuses: Array<{ repo: RepositoryConfig; valid: boolean }> = [];

	for (const repo of config.repositories) {
		const result = await checkLinearToken(repo.linearToken);
		tokenStatuses.push({ repo, valid: result.valid });
		console.log(
			`${tokenStatuses.length}. ${repo.name} (${repo.linearWorkspaceName}): ${result.valid ? "✅ Valid" : "❌ Invalid"}`,
		);
	}

	// Ask which token to refresh
	const rl = readline.createInterface({
		input: process.stdin,
		output: process.stdout,
	});

	const answer = await new Promise<string>((resolve) => {
		rl.question(
			'\nWhich repository token would you like to refresh? (Enter number or "all"): ',
			resolve,
		);
	});

	const indicesToRefresh: number[] = [];

	if (answer.toLowerCase() === "all") {
		indicesToRefresh.push(
			...Array.from({ length: tokenStatuses.length }, (_, i) => i),
		);
	} else {
		const index = parseInt(answer) - 1;
		if (Number.isNaN(index) || index < 0 || index >= tokenStatuses.length) {
			console.error("Invalid selection");
			rl.close();
			process.exit(1);
		}
		indicesToRefresh.push(index);
	}

	// Refresh tokens
	for (const index of indicesToRefresh) {
		const tokenStatus = tokenStatuses[index];
		if (!tokenStatus) continue;

		const { repo } = tokenStatus;
		console.log(
			`\nRefreshing token for ${repo.name} (${repo.linearWorkspaceName || repo.linearWorkspaceId})...`,
		);
		console.log("Opening Linear OAuth flow in your browser...");

		// Use the proxy's OAuth flow with a callback to localhost
		const serverPort = process.env.CYRUS_SERVER_PORT
			? parseInt(process.env.CYRUS_SERVER_PORT, 10)
			: 3456;
		const callbackUrl = `http://localhost:${serverPort}/callback`;
		const oauthUrl = `https://cyrus-proxy.ceedar.workers.dev/oauth/authorize?callback=${encodeURIComponent(callbackUrl)}`;

		console.log(`\nPlease complete the OAuth flow in your browser.`);
		console.log(
			`If the browser doesn't open automatically, visit:\n${oauthUrl}\n`,
		);

		// Start a temporary server to receive the OAuth callback
		let tokenReceived: string | null = null;

		const server = await new Promise<any>((resolve) => {
			const s = http.createServer((req: any, res: any) => {
				if (req.url?.startsWith("/callback")) {
					const url = new URL(req.url, `http://localhost:${serverPort}`);
					tokenReceived = url.searchParams.get("token");

					res.writeHead(200, { "Content-Type": "text/html; charset=utf-8" });
					res.end(`
            <html>
              <head>
                <meta charset="UTF-8">
              </head>
              <body style="font-family: system-ui; padding: 40px; text-align: center;">
                <h2>✅ Authorization successful!</h2>
                <p>You can close this window and return to your terminal.</p>
                <script>setTimeout(() => window.close(), 2000);</script>
              </body>
            </html>
          `);
				} else {
					res.writeHead(404);
					res.end("Not found");
				}
			});
			s.listen(serverPort, () => {
				console.log("Waiting for OAuth callback...");
				resolve(s);
			});
		});

		await open(oauthUrl);

		// Wait for the token with timeout
		const startTime = Date.now();
		while (!tokenReceived && Date.now() - startTime < 120000) {
			await new Promise((resolve) => setTimeout(resolve, 100));
		}

		server.close();

		const newToken = tokenReceived;

		if (!newToken || !(newToken as string).startsWith("lin_oauth_")) {
			console.error("Invalid token received from OAuth flow");
			continue;
		}

		// Verify the new token
		const verifyResult = await checkLinearToken(newToken);
		if (!verifyResult.valid) {
			console.error(`❌ New token is invalid: ${verifyResult.error}`);
			continue;
		}

		// Update the config - update ALL repositories that had the same old token
		const oldToken = repo.linearToken;
		let updatedCount = 0;

		for (let i = 0; i < config.repositories.length; i++) {
			const currentRepo = config.repositories[i];
			if (currentRepo && currentRepo.linearToken === oldToken) {
				currentRepo.linearToken = newToken;
				updatedCount++;
				console.log(`✅ Updated token for ${currentRepo.name}`);
			}
		}

		if (updatedCount > 1) {
			console.log(
				`\n📝 Updated ${updatedCount} repositories that shared the same token`,
			);
		}
	}

	// Save the updated config
	writeFileSync(configPath, JSON.stringify(config, null, 2));
	console.log("\n✅ Configuration saved");

	rl.close();
}

// Command: add-repository
async function addRepositoryCommand() {
  const app = new EdgeApp()
  
  console.log('📋 Add New Repository')
  console.log('─'.repeat(50))
  console.log()
  
  try {
    // Load existing configuration
    const config = app.loadEdgeConfig()
    
    // Check if we have any Linear credentials
    const existingRepos = config.repositories || []
    let linearCredentials: LinearCredentials | null = null
    
    if (existingRepos.length > 0) {
      // Try to get credentials from existing repositories
      const repoWithToken = existingRepos.find(r => r.linearToken)
      if (repoWithToken) {
        linearCredentials = {
          linearToken: repoWithToken.linearToken,
          linearWorkspaceId: repoWithToken.linearWorkspaceId,
          linearWorkspaceName: repoWithToken.linearWorkspaceName || 'Your Workspace'
        }
        console.log(`✅ Using Linear credentials from existing configuration`)
        console.log(`   Workspace: ${linearCredentials.linearWorkspaceName}`)
      }
    }
    
    // If no credentials found, run OAuth flow
    if (!linearCredentials) {
      console.log('🔐 No Linear credentials found. Starting OAuth flow...')
      
      // Start OAuth flow using the default proxy URL
      const proxyUrl = process.env.PROXY_URL || 'https://cyrus-proxy.ceedar.workers.dev'
      linearCredentials = await app.startOAuthFlow(proxyUrl)
      
      if (!linearCredentials) {
        throw new Error('OAuth flow cancelled or failed')
      }
    }
    
    // Now set up the new repository
    console.log('\n📂 Configure New Repository')
    console.log('─'.repeat(50))
    
    const newRepo = await app.setupRepositoryWizard(linearCredentials)
    
    // Add to existing repositories
    config.repositories = [...existingRepos, newRepo]
    
    // Save the updated configuration
    app.saveEdgeConfig(config)
    
    console.log('\n✅ Repository added successfully!')
    console.log(`📁 Repository: ${newRepo.name}`)
    console.log(`🔗 Path: ${newRepo.repositoryPath}`)
    console.log(`🌿 Base branch: ${newRepo.baseBranch}`)
    console.log(`📂 Workspace directory: ${newRepo.workspaceBaseDir}`)
    
  } catch (error) {
    console.error('\n❌ Failed to add repository:', error)
    throw error
  }
}

// Parse command
const command = args[0] || "start";

// Execute appropriate command
switch (command) {
<<<<<<< HEAD
  case 'check-tokens':
    checkTokensCommand().catch(error => {
      console.error('Error:', error)
      process.exit(1)
    })
    break
    
  case 'refresh-token':
    refreshTokenCommand().catch(error => {
      console.error('Error:', error)
      process.exit(1)
    })
    break
    
  case 'add-repository':
    addRepositoryCommand().catch(error => {
      console.error('Error:', error)
      process.exit(1)
    })
    break
    
  case 'start':
  default:
    // Create and start the app
    const app = new EdgeApp()
    app.start().catch(error => {
      console.error('Fatal error:', error)
      process.exit(1)
    })
    break
=======
	case "check-tokens":
		checkTokensCommand().catch((error) => {
			console.error("Error:", error);
			process.exit(1);
		});
		break;

	case "refresh-token":
		refreshTokenCommand().catch((error) => {
			console.error("Error:", error);
			process.exit(1);
		});
		break;
	default: {
		// Create and start the app
		const app = new EdgeApp();
		app.start().catch((error) => {
			console.error("Fatal error:", error);
			process.exit(1);
		});
		break;
	}
>>>>>>> 13bfa470
}<|MERGE_RESOLUTION|>--- conflicted
+++ resolved
@@ -55,14 +55,9 @@
   cyrus                          Start the edge worker
   cyrus check-tokens             Check all Linear token statuses
   cyrus refresh-token            Interactive token refresh
-<<<<<<< HEAD
   cyrus add-repository           Add a new repository interactively
 `)
-  process.exit(0)
-=======
-`);
-	process.exit(0);
->>>>>>> 13bfa470
+  process.exit(0);
 }
 
 // Load environment variables only if --env-file is specified
@@ -1468,38 +1463,6 @@
 
 // Execute appropriate command
 switch (command) {
-<<<<<<< HEAD
-  case 'check-tokens':
-    checkTokensCommand().catch(error => {
-      console.error('Error:', error)
-      process.exit(1)
-    })
-    break
-    
-  case 'refresh-token':
-    refreshTokenCommand().catch(error => {
-      console.error('Error:', error)
-      process.exit(1)
-    })
-    break
-    
-  case 'add-repository':
-    addRepositoryCommand().catch(error => {
-      console.error('Error:', error)
-      process.exit(1)
-    })
-    break
-    
-  case 'start':
-  default:
-    // Create and start the app
-    const app = new EdgeApp()
-    app.start().catch(error => {
-      console.error('Fatal error:', error)
-      process.exit(1)
-    })
-    break
-=======
 	case "check-tokens":
 		checkTokensCommand().catch((error) => {
 			console.error("Error:", error);
@@ -1513,6 +1476,15 @@
 			process.exit(1);
 		});
 		break;
+    
+  case "add-repository":
+    addRepositoryCommand().catch(error => {
+      console.error('Error:', error)
+      process.exit(1)
+    })
+    break;
+    
+  case "start":
 	default: {
 		// Create and start the app
 		const app = new EdgeApp();
@@ -1522,5 +1494,4 @@
 		});
 		break;
 	}
->>>>>>> 13bfa470
 }