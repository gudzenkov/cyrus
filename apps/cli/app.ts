--- conflicted
+++ resolved
@@ -276,16 +276,30 @@
 				scoper: ["PRD"],
 			};
 
-<<<<<<< HEAD
-			// Ask for project keys configuration
-			console.log("\n📁 Project-Based Routing (Optional)");
+			// Ask for routing labels configuration (Priority 1)
+			console.log("\n🏷️ Label-Based Routing (Optional - Highest Priority)");
+			console.log(
+				"Configure specific Linear labels to route issues to this repository.",
+			);
+			console.log("Example: backend,api,infrastructure");
+			console.log("Leave blank to skip label-based routing.");
+			const routingLabelsInput = await question(
+				"Routing labels (comma-separated, optional): ",
+			);
+			const routingLabels = routingLabelsInput
+				? routingLabelsInput
+						.split(",")
+						.map((l) => l.trim())
+						.filter((l) => l.length > 0)
+				: undefined;
+
+			// Ask for project keys configuration (Priority 2)
+			console.log("\n📁 Project-Based Routing (Optional - Medium Priority)");
 			console.log(
 				"Configure specific Linear project names to route issues to this repository.",
 			);
 			console.log("Example: Mobile App,Web Platform,API Service");
-			console.log(
-				"Leave blank to use team-based or workspace fallback routing.",
-			);
+			console.log("Leave blank to skip project-based routing.");
 			const projectKeysInput = await question(
 				"Project names (comma-separated, optional): ",
 			);
@@ -296,12 +310,23 @@
 						.filter((p) => p.length > 0)
 				: undefined;
 
-			rl.close();
-=======
+			// Ask for team keys configuration (Priority 3)
+			console.log("\n🏢 Team-Based Routing (Optional - Lower Priority)");
+			console.log(
+				"Configure specific Linear team keys to route issues to this repository.",
+			);
+			console.log("Example: CEE,FRONT,BACK for teams with those prefixes");
+			console.log("Leave blank to receive all issues from the workspace.");
+			const teamKeysInput = await question(
+				"Team keys (comma-separated, optional): ",
+			);
+			const teamKeys = teamKeysInput
+				? teamKeysInput.split(",").map((t) => t.trim().toUpperCase())
+				: undefined;
+
 			if (shouldCloseRl) {
 				rl.close();
 			}
->>>>>>> 5b5320b4
 
 			// Create repository configuration
 			const repository: RepositoryConfig = {
@@ -313,16 +338,11 @@
 				linearToken: linearCredentials.linearToken,
 				workspaceBaseDir: resolve(workspaceBaseDir),
 				isActive: true,
-<<<<<<< HEAD
-				...(allowedTools && { allowedTools }),
-				...(mcpConfigPath && { mcpConfigPath: resolve(mcpConfigPath) }),
-				...(teamKeys && { teamKeys }),
-				...(labelPrompts && { labelPrompts }),
-				...(projectKeys && { projectKeys }),
-=======
 				allowedTools,
 				labelPrompts,
->>>>>>> 5b5320b4
+				...(routingLabels && { routingLabels }),
+				...(projectKeys && { projectKeys }),
+				...(teamKeys && { teamKeys }),
 			};
 
 			return repository;
