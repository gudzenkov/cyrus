--- conflicted
+++ resolved
@@ -1,69 +1,6 @@
 {
-<<<<<<< HEAD
-  "name": "cyrus-ai",
-  "version": "0.1.34",
-  "description": "AI-powered Linear issue automation using Claude",
-  "main": "dist/app.js",
-  "types": "dist/app.d.ts",
-  "bin": {
-    "cyrus": "./dist/app.js"
-  },
-  "type": "module",
-  "scripts": {
-    "build": "tsc",
-    "start": "node dist/app.js",
-    "dev": "tsc --watch",
-    "test": "vitest run",
-    "test:run": "vitest run --passWithNoTests",
-    "test:watch": "vitest",
-    "typecheck": "tsc --noEmit",
-    "prepublishOnly": "cd ../.. && pnpm build"
-  },
-  "files": [
-    "dist",
-    "README.md"
-  ],
-  "publishConfig": {
-    "access": "public"
-  },
-  "repository": {
-    "type": "git",
-    "url": "https://github.com/ceedaragents/cyrus.git",
-    "directory": "apps/cli"
-  },
-  "keywords": [
-    "linear",
-    "claude",
-    "ai",
-    "automation",
-    "cli"
-  ],
-  "author": "",
-  "license": "MIT",
-  "dependencies": {
-    "@linear/sdk": "^39.0.0",
-    "cyrus-core": "workspace:*",
-    "cyrus-claude-runner": "workspace:*",
-    "cyrus-edge-worker": "workspace:*",
-    "cyrus-ndjson-client": "workspace:*",
-    "dotenv": "^16.5.0",
-    "express": "^5.1.0",
-    "file-type": "^21.0.0",
-    "fs-extra": "^11.3.0",
-    "node-fetch": "^2.7.0",
-    "open": "^10.0.0",
-    "zod": "^3.24.4"
-  },
-  "devDependencies": {
-    "@types/node": "^20.0.0",
-    "@vitest/ui": "^3.1.4",
-    "nodemon": "^2.0.22",
-    "typescript": "^5.3.3",
-    "vitest": "^3.1.4"
-  }
-=======
 	"name": "cyrus-ai",
-	"version": "0.1.37",
+	"version": "0.1.38",
 	"description": "AI-powered Linear issue automation using Claude",
 	"main": "dist/app.js",
 	"types": "dist/app.d.ts",
@@ -123,5 +60,4 @@
 		"typescript": "^5.3.3",
 		"vitest": "^3.1.4"
 	}
->>>>>>> caad9f12
 }