--- conflicted
+++ resolved
@@ -4,20 +4,18 @@
 
 ## [Unreleased]
 
-<<<<<<< HEAD
 ### Added
 - Customer subscription validation for Cyrus Pro users
   - Automatically checks subscription status when using the default proxy with a customer ID
   - Blocks access if subscription is expired, cancelled, or invalid
   - Shows appropriate messages for returning customers vs new customers
   - Validates subscription when setting customer ID via `cyrus set-customer-id` command
-=======
+
 ### Changed
 - Updated Linear SDK from v54 to v55.1.0 to support Agent Activity Signals
   - Stop button in Linear UI now sends a deterministic `stop` signal that Cyrus responds to immediately
   - When you click the stop button while Cyrus is working, it will cleanly halt all operations and confirm the stop action
   - The stop signal implementation ensures no work continues after the stop is requested
->>>>>>> e05aa4e2
 
 ## [0.1.39] - 2025-08-08
 
