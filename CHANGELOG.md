--- conflicted
+++ resolved
@@ -4,15 +4,13 @@
 
 ## [Unreleased]
 
-<<<<<<< HEAD
+### Added
+- You can now append custom instructions to Claude's system prompt via `appendInstruction` in repository config (~/.cyrus/config.json) - because sometimes Claude needs a gentle reminder that your variable names are art, not accidents
+
 ## [0.1.33] - 2025-01-11
 
 ### CLI
 - cyrus-ai@0.1.33
-=======
-### Added
-- You can now append custom instructions to Claude's system prompt via `appendInstruction` in repository config (~/.cyrus/config.json) - because sometimes Claude needs a gentle reminder that your variable names are art, not accidents
->>>>>>> a1990c45
 
 ### Fixed
 - Made conversation history of threads be resumable after Cyrus restarts
