--- conflicted
+++ resolved
@@ -13,20 +13,17 @@
 - Removed cyrus-mcp-tools package in favor of inline tool implementation
 
 ### Added
-<<<<<<< HEAD
 - **Mandatory verification framework for orchestrator agents**: Enhanced parent-child delegation with executable verification requirements
   - Parent orchestrators can now access child agent worktrees for independent verification
   - **Orchestrator prompt v2.2.0** with mandatory verification requirements in sub-issue descriptions
   - Child agents must provide detailed verification instructions (commands, expected outcomes, visual evidence)
   - Parents gain filesystem permissions to child worktrees during verification process
   - No more "verification theater" - actual executable validation required before merging child work
-=======
 - **@cyrus /label-based-prompt command**: New special command for mention-triggered sessions
   - Use `@cyrus /label-based-prompt` in comments to trigger label-based prompts instead of mention prompts
   - Automatically determines and includes appropriate system prompts based on issue labels
   - Maintains full backwards compatibility with regular `@cyrus` mentions
   - Logged as "label-based-prompt-command" workflow type for easy identification
->>>>>>> d84b3bf3
 - **Tool restriction configuration**: New `disallowedTools` configuration option to explicitly block specific tools
   - Can be configured at global, repository, prompt type, and label-specific levels
   - Follows same hierarchy as `allowedTools` (label > prompt defaults > repository > global)
